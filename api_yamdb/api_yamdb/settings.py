--- conflicted
+++ resolved
@@ -1,9 +1,6 @@
 from pathlib import Path
-<<<<<<< HEAD
-=======
 import os
 from datetime import timedelta
->>>>>>> 35dc7a4e
 
 BASE_DIR = Path(__file__).resolve().parent.parent
 
@@ -26,10 +23,7 @@
     'django.contrib.messages',
     'django.contrib.staticfiles',
     'rest_framework',
-<<<<<<< HEAD
-=======
     'rest_framework.authtoken',
->>>>>>> 35dc7a4e
     'django_filters',
     'api.apps.ApiConfig',
     'reviews.apps.ReviewsConfig',
@@ -136,12 +130,4 @@
 
 STATIC_URL = '/static/'
 
-STATICFILES_DIRS = ((BASE_DIR / 'static/'),)
-
-REST_FRAMEWORK = {
-    'DEFAULT_PERMISSION_CLASSES': [
-        'rest_framework.permissions.IsAuthenticatedOrReadOnly',
-    ],
-    'DEFAULT_PAGINATION_CLASS': 'rest_framework.pagination.PageNumberPagination',
-    'PAGE_SIZE': 5,
-}+STATICFILES_DIRS = ((BASE_DIR / 'static/'),)
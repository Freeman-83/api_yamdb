from pathlib import Path

BASE_DIR = Path(__file__).resolve().parent.parent

# SECURITY WARNING: keep the secret key used in production secret!
SECRET_KEY = 'p&l%385148kslhtyn^##a1)ilz@4zqj=rq&agdol^##zgl9(vs'

# SECURITY WARNING: don't run with debug turned on in production!
DEBUG = True

ALLOWED_HOSTS = ['*']


# Application definition

INSTALLED_APPS = [
    'django.contrib.admin',
    'django.contrib.auth',
    'django.contrib.contenttypes',
    'django.contrib.sessions',
    'django.contrib.messages',
    'django.contrib.staticfiles',
    'rest_framework',
    'django_filters',
    'api.apps.ApiConfig',
    'reviews.apps.ReviewsConfig',
]

MIDDLEWARE = [
    'django.middleware.security.SecurityMiddleware',
    'django.contrib.sessions.middleware.SessionMiddleware',
    'django.middleware.common.CommonMiddleware',
    'django.middleware.csrf.CsrfViewMiddleware',
    'django.contrib.auth.middleware.AuthenticationMiddleware',
    'django.contrib.messages.middleware.MessageMiddleware',
    'django.middleware.clickjacking.XFrameOptionsMiddleware',
]

ROOT_URLCONF = 'api_yamdb.urls'

TEMPLATES_DIR = BASE_DIR / 'templates'
TEMPLATES = [
    {
        'BACKEND': 'django.template.backends.django.DjangoTemplates',
        'DIRS': [TEMPLATES_DIR],
        'APP_DIRS': True,
        'OPTIONS': {
            'context_processors': [
                'django.template.context_processors.debug',
                'django.template.context_processors.request',
                'django.contrib.auth.context_processors.auth',
                'django.contrib.messages.context_processors.messages',
            ],
        },
    },
]

WSGI_APPLICATION = 'api_yamdb.wsgi.application'


# Database

DATABASES = {
    'default': {
        'ENGINE': 'django.db.backends.sqlite3',
        'NAME': BASE_DIR / 'db.sqlite3',
    }
}


# Password validation

AUTH_PASSWORD_VALIDATORS = [
    {
        'NAME': 'django.contrib.auth.password_validation.UserAttributeSimilarityValidator',
    },
    {
        'NAME': 'django.contrib.auth.password_validation.MinimumLengthValidator',
    },
    {
        'NAME': 'django.contrib.auth.password_validation.CommonPasswordValidator',
    },
    {
        'NAME': 'django.contrib.auth.password_validation.NumericPasswordValidator',
    },
]


# Internationalization

LANGUAGE_CODE = 'en-us'

TIME_ZONE = 'UTC'

USE_I18N = True

USE_L10N = True

USE_TZ = True


# Static files (CSS, JavaScript, Images)

STATIC_URL = '/static/'

STATICFILES_DIRS = ((BASE_DIR / 'static/'),)

<<<<<<< HEAD

REST_FRAMEWORK = {
    'DEFAULT_PERMISSION_CLASSES': [
        'rest_framework.permissions.IsAuthenticatedOrReadOnly',
    ],
    'DEFAULT_PAGINATION_CLASS': 'rest_framework.pagination.PageNumberPagination',
    'PAGE_SIZE': 5,
=======
REST_FRAMEWORK = {

    'DEFAULT_PERMISSION_CLASSES': [
        'rest_framework.permissions.IsAutenthicatedOrReadOnly',
    ],
>>>>>>> df87f2de
}<|MERGE_RESOLUTION|>--- conflicted
+++ resolved
@@ -105,19 +105,10 @@
 
 STATICFILES_DIRS = ((BASE_DIR / 'static/'),)
 
-<<<<<<< HEAD
-
 REST_FRAMEWORK = {
     'DEFAULT_PERMISSION_CLASSES': [
         'rest_framework.permissions.IsAuthenticatedOrReadOnly',
     ],
     'DEFAULT_PAGINATION_CLASS': 'rest_framework.pagination.PageNumberPagination',
     'PAGE_SIZE': 5,
-=======
-REST_FRAMEWORK = {
-
-    'DEFAULT_PERMISSION_CLASSES': [
-        'rest_framework.permissions.IsAutenthicatedOrReadOnly',
-    ],
->>>>>>> df87f2de
 }
--- conflicted
+++ resolved
@@ -1,11 +1,51 @@
-from django.contrib.auth import get_user_model
 from django.core.validators import MaxValueValidator, MinValueValidator
 from django.db import models
 from django.contrib.auth.models import AbstractUser
 from django.utils.translation import gettext_lazy as _
 
-<<<<<<< HEAD
-User = get_user_model()
+
+class CustomUser(AbstractUser):
+    USER = "user"
+    MODERATOR = "moderator"
+    ADMIN = "admin"
+    ROLE_CHOICES = [
+        (USER, "user"),
+        (MODERATOR, "moderator"),
+        (ADMIN, "admin"),
+    ]
+    email = models.EmailField(
+        _('email address'),
+        blank=True,
+        unique=True,
+        max_length=254
+    )
+    bio = models.TextField()
+    role = models.CharField(
+        max_length=9,
+        choices=ROLE_CHOICES,
+        default=USER
+    )
+    USERNAME_FIELD = 'email'
+    REQUIRED_FIELDS = ['username']
+
+    class Meta:
+        constraints = [
+            models.UniqueConstraint(
+                fields=['username', 'email'],
+                name='unique_user'
+            ),
+        ]
+
+    def is_admin(self):
+        if self.is_staff is True:
+            self.role == "admin"
+
+    def __str__(self):
+        return self.username
+
+
+class ConfirmationCode(models.Model):
+    confirmation_code = models.CharField(max_length=256, unique=True)
 
 
 class Category(models.Model):
@@ -127,49 +167,4 @@
 
     class Meta:
         verbose_name = 'Комментарий'
-        verbose_name_plural = 'Комментарии'
-=======
-
-class CustomUser(AbstractUser):
-    USER = "user"
-    MODERATOR = "moderator"
-    ADMIN = "admin"
-    ROLE_CHOICES = [
-        (USER, "user"),
-        (MODERATOR, "moderator"),
-        (ADMIN, "admin"),
-    ]
-    email = models.EmailField(
-        _('email address'),
-        blank=True,
-        unique=True,
-        max_length=254
-    )
-    bio = models.TextField()
-    role = models.CharField(
-        max_length=9,
-        choices=ROLE_CHOICES,
-        default=USER
-    )
-    USERNAME_FIELD = 'email'
-    REQUIRED_FIELDS = ['username']
-
-    class Meta:
-        constraints = [
-            models.UniqueConstraint(
-                fields=['username', 'email'],
-                name='unique_user'
-            ),
-        ]
-
-    def is_admin(self):
-        if self.is_staff is True:
-            self.role == "admin"
-
-    def __str__(self):
-        return self.username
-
-
-class ConfirmationCode(models.Model):
-    confirmation_code = models.CharField(max_length=256, unique=True)
->>>>>>> 35dc7a4e
+        verbose_name_plural = 'Комментарии'
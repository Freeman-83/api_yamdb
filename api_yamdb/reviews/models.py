from django.contrib.auth.models import AbstractUser
from django.core.validators import MaxValueValidator, MinValueValidator
from django.db import models
from django.utils.translation import gettext_lazy as _


class CustomUser(AbstractUser):
    USER = 'user'
    MODERATOR = 'moderator'
    ADMIN = 'admin'
    ROLE_CHOICES = [
        (USER, 'user'),
        (MODERATOR, 'moderator'),
        (ADMIN, 'admin'),
    ]
    email = models.EmailField(
        _('email address'),
        max_length=254,
        unique=True,
        null=False
    )
    bio = models.TextField()
    role = models.CharField(
        max_length=9,
        choices=ROLE_CHOICES,
        default=USER
    )

<<<<<<< HEAD
    confirmation_code = models.IntegerField(default=10001)
=======
    confirmation_code = models.IntegerField(default=11111)
>>>>>>> 59bad072

    USERNAME_FIELD = 'email'
    REQUIRED_FIELDS = ['username']

    class Meta:
        ordering = ['role']
        constraints = [
            models.UniqueConstraint(
                fields=['username', 'email'],
                name='unique_user'
            ),
        ]

    def is_admin(self):
        return self.is_staff or self.role == "admin"

    def is_moderator(self):
        return self.role == "moderator"

    def __str__(self):
        return self.username


class Category(models.Model):
    name = models.CharField('Категория', unique=True, max_length=256)
    slug = models.SlugField('URL_category', unique=True, max_length=50)

    class Meta:
        ordering = ['slug']
        verbose_name = 'Category'
        verbose_name_plural = 'Categories'

    def __str__(self):
        return self.name


class Genre(models.Model):
    name = models.CharField('Жанр', unique=True, max_length=256)
    slug = models.SlugField('URL_genre', unique=True, max_length=50)

    class Meta:
        ordering = ['slug']
        verbose_name = 'Genre'
        verbose_name_plural = 'Genres'

    def __str__(self):
        return self.name


class Title(models.Model):
    name = models.CharField('Наименование произведения', max_length=256)
    year = models.IntegerField('Дата выхода')
    description = models.TextField('Описание', null=True, blank=True)
    category = models.ForeignKey(
        Category,
        on_delete=models.SET_NULL,
        related_name='titles',
        null=True,
        blank=True
    )
    genre = models.ManyToManyField(
        Genre, through='TitleGenre'
    )

    class Meta:
        ordering = ['name']
        verbose_name = 'Title'
        verbose_name_plural = 'Titles'

    def __str__(self):
        return self.name


class TitleGenre(models.Model):
    title = models.ForeignKey(Title, on_delete=models.CASCADE)
    genre = models.ForeignKey(Genre, on_delete=models.CASCADE)

    class Meta:
        ordering = ['title']
        constraints = [
            models.UniqueConstraint(
                fields=['title', 'genre'],
                name='unique_title_genre')
        ]

    def __str__(self):
        return f'{self.title} - {self.genre}'


class Review(models.Model):
    title = models.ForeignKey(
        Title,
        verbose_name='Произведение',
        on_delete=models.CASCADE,
        related_name='reviews'
    )
    text = models.TextField('Текст')
    score = models.PositiveSmallIntegerField(
        'Оценка', validators=[MinValueValidator(1), MaxValueValidator(10)]
    )
    author = models.ForeignKey(
        CustomUser,
        verbose_name='Автор',
        on_delete=models.CASCADE,
        related_name='reviews'
    )

    pub_date = models.DateTimeField(
        'Дата публикации', auto_now_add=True
    )

    class Meta:
        ordering = ['pub_date']
        verbose_name = 'Отзыв',
        verbose_name_plural = 'Отзывы',
        constraints = [
            models.UniqueConstraint(
                fields=['title', 'author'],
                name='unique_review'
            )
        ]


class Comment(models.Model):
    review = models.ForeignKey(
        Review,
        verbose_name='Отзыв',
        on_delete=models.CASCADE,
        related_name='comments'
    )
    text = models.TextField('Текст')
    author = models.ForeignKey(
        CustomUser,
        verbose_name='Автор',
        on_delete=models.CASCADE,
        related_name='comments'
    )
    pub_date = models.DateTimeField(
        'Дата публикации', auto_now_add=True
    )

    class Meta:
        ordering = ['pub_date']
        verbose_name = 'Комментарий'
        verbose_name_plural = 'Комментарии'<|MERGE_RESOLUTION|>--- conflicted
+++ resolved
@@ -25,12 +25,7 @@
         choices=ROLE_CHOICES,
         default=USER
     )
-
-<<<<<<< HEAD
     confirmation_code = models.IntegerField(default=10001)
-=======
-    confirmation_code = models.IntegerField(default=11111)
->>>>>>> 59bad072
 
     USERNAME_FIELD = 'email'
     REQUIRED_FIELDS = ['username']

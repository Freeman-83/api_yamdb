from django.contrib import admin
from django.contrib.auth.admin import UserAdmin

<<<<<<< HEAD
from .models import Category, Genre, Title, TitleGenre


class TitleAdmin(admin.ModelAdmin):
    list_display = ('pk', 'name', 'year', 'description', 'category')
    search_fields = ('name',)
    list_filter = ('year',)
    empty_value_display = '-пусто-'


admin.site.register(Category)
admin.site.register(Genre)
admin.site.register(Title, TitleAdmin)
admin.site.register(TitleGenre)
=======
from .models import CustomUser, ConfirmationCode


class CustomUserAdmin(UserAdmin):
    model = CustomUser
    list_display = ('email', 'username',)
    search_fields = ('username',)


admin.site.register(CustomUser, CustomUserAdmin)
admin.site.register(ConfirmationCode)
>>>>>>> 35dc7a4e
<|MERGE_RESOLUTION|>--- conflicted
+++ resolved
@@ -1,8 +1,13 @@
 from django.contrib import admin
 from django.contrib.auth.admin import UserAdmin
 
-<<<<<<< HEAD
-from .models import Category, Genre, Title, TitleGenre
+from .models import Category, Genre, Title, TitleGenre, CustomUser, ConfirmationCode
+
+
+class CustomUserAdmin(UserAdmin):
+    model = CustomUser
+    list_display = ('email', 'username',)
+    search_fields = ('username',)
 
 
 class TitleAdmin(admin.ModelAdmin):
@@ -16,16 +21,6 @@
 admin.site.register(Genre)
 admin.site.register(Title, TitleAdmin)
 admin.site.register(TitleGenre)
-=======
-from .models import CustomUser, ConfirmationCode
-
-
-class CustomUserAdmin(UserAdmin):
-    model = CustomUser
-    list_display = ('email', 'username',)
-    search_fields = ('username',)
-
 
 admin.site.register(CustomUser, CustomUserAdmin)
-admin.site.register(ConfirmationCode)
->>>>>>> 35dc7a4e
+admin.site.register(ConfirmationCode)
from django.contrib import admin
from django.contrib.auth.admin import UserAdmin

<<<<<<< HEAD
from .models import (Category,
                     Genre,
                     Title,
                     TitleGenre,
                     CustomUser,
                     ConfirmationCode)
=======
from .models import Category, Genre, Title, TitleGenre, CustomUser
>>>>>>> ff502c3e


class CustomUserAdmin(UserAdmin):
    model = CustomUser
    list_display = ('email', 'username',)
    search_fields = ('username',)


class TitleAdmin(admin.ModelAdmin):
    list_display = ('pk', 'name', 'year', 'description', 'category')
    search_fields = ('name',)
    list_filter = ('year',)
    empty_value_display = '-пусто-'


admin.site.register(Category)
admin.site.register(Genre)
admin.site.register(Title, TitleAdmin)
admin.site.register(TitleGenre)
<<<<<<< HEAD
admin.site.register(CustomUser, CustomUserAdmin)
admin.site.register(ConfirmationCode)
=======

admin.site.register(CustomUser, CustomUserAdmin)
>>>>>>> ff502c3e
<|MERGE_RESOLUTION|>--- conflicted
+++ resolved
@@ -1,16 +1,7 @@
 from django.contrib import admin
 from django.contrib.auth.admin import UserAdmin
 
-<<<<<<< HEAD
-from .models import (Category,
-                     Genre,
-                     Title,
-                     TitleGenre,
-                     CustomUser,
-                     ConfirmationCode)
-=======
 from .models import Category, Genre, Title, TitleGenre, CustomUser
->>>>>>> ff502c3e
 
 
 class CustomUserAdmin(UserAdmin):
@@ -30,10 +21,5 @@
 admin.site.register(Genre)
 admin.site.register(Title, TitleAdmin)
 admin.site.register(TitleGenre)
-<<<<<<< HEAD
-admin.site.register(CustomUser, CustomUserAdmin)
-admin.site.register(ConfirmationCode)
-=======
 
-admin.site.register(CustomUser, CustomUserAdmin)
->>>>>>> ff502c3e
+admin.site.register(CustomUser, CustomUserAdmin)